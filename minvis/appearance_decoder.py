--- conflicted
+++ resolved
@@ -33,22 +33,14 @@
                 Conv2d(in_channels[l], hidden_dim, kernel_size=1, norm=get_norm("GN", hidden_dim)),
                 Conv2d(hidden_dim, hidden_dim, kernel_size=1, norm=get_norm("GN", hidden_dim)),
             ))
-<<<<<<< HEAD
         self.appearance_embd = MLP(hidden_dim, hidden_dim, hidden_dim, 2)
-=======
->>>>>>> 705ed43f
         self.appearance_norm = nn.LayerNorm(hidden_dim)
 
         self.track_head = MLP(hidden_dim, hidden_dim, hidden_dim, 2)
 
-<<<<<<< HEAD
-=======
-        self.gating_head = MLP(hidden_dim, hidden_dim, 1, 1)
-
         self.class_embed = nn.Linear(hidden_dim, num_classes + 1)
         # self.mask_embed = MLP(hidden_dim, hidden_dim, hidden_dim, 3)
 
->>>>>>> 705ed43f
         # appearance decoder
         self.num_heads = nheads
         self.num_layers = appearance_layers
@@ -101,31 +93,11 @@
         appearance_queries = output.reshape(Q, B, T, C).permute(1, 2, 0, 3)
 
         appearance_queries = self.appearance_norm(appearance_queries)
-<<<<<<< HEAD
-=======
-
-        query_gating = self.gating_head(appearance_queries).sigmoid()
->>>>>>> 705ed43f
 
         if self.training:
             key_queries, ref_queries = appearance_queries.unbind(1)
 
             valid_indices = [t['ids'].squeeze(1) != -1 for t in targets]
-<<<<<<< HEAD
-            key_queries = self.track_head(key_queries)
-            ref_queries = self.track_head(ref_queries)
-
-            dists, cos_dists, labels = self.match(key_queries, ref_queries, indices, valid_indices)
-            if len(dists) == 0:
-                loss = {'loss_reid': key_queries.sum()*0., 'loss_aux_cos': ref_queries.sum()*0.}
-            else:
-                loss = self.loss(dists, cos_dists, labels)
-            return loss
-            
-=======
-            key_queries = key_queries * key_gating + key_pred_embds * (1 - key_gating)
-            ref_queries = ref_queries * ref_gating + ref_pred_embds * (1 - ref_gating)
-
             key_reid_embds = self.track_head(key_queries)
             ref_reid_embds = self.track_head(ref_queries)
 
@@ -139,8 +111,6 @@
 
             return out
             
-        appearance_queries = appearance_queries * query_gating + pred_embds * (1 - query_gating) # 여기 반대임!!!!!!
->>>>>>> 705ed43f
         track_queries = self.track_head(appearance_queries)
 
         return track_queries
