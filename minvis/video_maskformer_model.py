# Copyright (c) 2021-2022, NVIDIA Corporation & Affiliates. All rights reserved.
#
# This work is made available under the Nvidia Source Code License-NC.
# To view a copy of this license, visit
# https://github.com/NVlabs/MinVIS/blob/main/LICENSE

# Copyright (c) Facebook, Inc. and its affiliates.
import logging
import math
from typing import Tuple
import einops

import torch
from torch import nn
from torch.nn import functional as F

from detectron2.config import configurable
from detectron2.data import MetadataCatalog
from detectron2.modeling import META_ARCH_REGISTRY, build_backbone, build_sem_seg_head
from detectron2.modeling.backbone import Backbone
from detectron2.modeling.postprocessing import sem_seg_postprocess
from detectron2.structures import Boxes, ImageList, Instances, BitMasks

from mask2former_video.modeling.criterion import VideoSetCriterion
from mask2former_video.modeling.matcher import VideoHungarianMatcher
from mask2former_video.utils.memory import retry_if_cuda_oom

from .video_appearance_extractor import build_appearance_extractor

from scipy.optimize import linear_sum_assignment

logger = logging.getLogger(__name__)


@META_ARCH_REGISTRY.register()
class VideoMaskFormer_frame(nn.Module):
    """
    Main class for mask classification semantic segmentation architectures.
    """

    @configurable
    def __init__(
        self,
        *,
        backbone: Backbone,
        sem_seg_head: nn.Module,
        extractor: nn.Module,
        criterion: nn.Module,
        num_queries: int,
        object_mask_threshold: float,
        overlap_threshold: float,
        metadata,
        size_divisibility: int,
        sem_seg_postprocess_before_inference: bool,
        pixel_mean: Tuple[float],
        pixel_std: Tuple[float],
        # video
        num_frames,
        window_inference,
    ):
        """
        Args:
            backbone: a backbone module, must follow detectron2's backbone interface
            sem_seg_head: a module that predicts semantic segmentation from backbone features
            criterion: a module that defines the loss
            num_queries: int, number of queries
            object_mask_threshold: float, threshold to filter query based on classification score
                for panoptic segmentation inference
            overlap_threshold: overlap threshold used in general inference for panoptic segmentation
            metadata: dataset meta, get `thing` and `stuff` category names for panoptic
                segmentation inference
            size_divisibility: Some backbones require the input height and width to be divisible by a
                specific integer. We can use this to override such requirement.
            sem_seg_postprocess_before_inference: whether to resize the prediction back
                to original input size before semantic segmentation inference or after.
                For high-resolution dataset like Mapillary, resizing predictions before
                inference will cause OOM error.
            pixel_mean, pixel_std: list or tuple with #channels element, representing
                the per-channel mean and std to be used to normalize the input image
            semantic_on: bool, whether to output semantic segmentation prediction
            instance_on: bool, whether to output instance segmentation prediction
            panoptic_on: bool, whether to output panoptic segmentation prediction
            test_topk_per_image: int, instance segmentation parameter, keep topk instances per image
        """
        super().__init__()
        self.backbone = backbone
        self.sem_seg_head = sem_seg_head
        self.extractor = extractor
        self.criterion = criterion
        self.num_queries = num_queries
        self.overlap_threshold = overlap_threshold
        self.object_mask_threshold = object_mask_threshold
        self.metadata = metadata
        if size_divisibility < 0:
            # use backbone size_divisibility if not set
            size_divisibility = self.backbone.size_divisibility
        self.size_divisibility = size_divisibility
        self.sem_seg_postprocess_before_inference = sem_seg_postprocess_before_inference
        self.register_buffer("pixel_mean", torch.Tensor(pixel_mean).view(-1, 1, 1), False)
        self.register_buffer("pixel_std", torch.Tensor(pixel_std).view(-1, 1, 1), False)

        self.num_frames = num_frames
        self.window_inference = window_inference

    @classmethod
    def from_config(cls, cfg):
        backbone = build_backbone(cfg)
        sem_seg_head = build_sem_seg_head(cfg, backbone.output_shape())
        extractor = build_appearance_extractor(cfg)

        # Loss parameters:
        deep_supervision = cfg.MODEL.MASK_FORMER.DEEP_SUPERVISION
        no_object_weight = cfg.MODEL.MASK_FORMER.NO_OBJECT_WEIGHT

        # loss weights
        class_weight = cfg.MODEL.MASK_FORMER.CLASS_WEIGHT
        dice_weight = cfg.MODEL.MASK_FORMER.DICE_WEIGHT
        mask_weight = cfg.MODEL.MASK_FORMER.MASK_WEIGHT

        # building criterion
        matcher = VideoHungarianMatcher(
            cost_class=class_weight,
            cost_mask=mask_weight,
            cost_dice=dice_weight,
            num_points=cfg.MODEL.MASK_FORMER.TRAIN_NUM_POINTS,
        )

        weight_dict = {"loss_ce": class_weight, "loss_mask": mask_weight, "loss_dice": dice_weight}

        if deep_supervision:
            dec_layers = cfg.MODEL.MASK_FORMER.DEC_LAYERS
            aux_weight_dict = {}
            for i in range(dec_layers - 1):
                aux_weight_dict.update({k + f"_{i}": v for k, v in weight_dict.items()})
            weight_dict.update(aux_weight_dict)

        losses = ["labels", "masks"]

        criterion = VideoSetCriterion(
            sem_seg_head.num_classes,
            matcher=matcher,
            weight_dict=weight_dict,
            eos_coef=no_object_weight,
            losses=losses,
            num_points=cfg.MODEL.MASK_FORMER.TRAIN_NUM_POINTS,
            oversample_ratio=cfg.MODEL.MASK_FORMER.OVERSAMPLE_RATIO,
            importance_sample_ratio=cfg.MODEL.MASK_FORMER.IMPORTANCE_SAMPLE_RATIO,
        )

        return {
            "backbone": backbone,
            "sem_seg_head": sem_seg_head,
            "extractor": extractor,
            "criterion": criterion,
            "num_queries": cfg.MODEL.MASK_FORMER.NUM_OBJECT_QUERIES,
            "object_mask_threshold": cfg.MODEL.MASK_FORMER.TEST.OBJECT_MASK_THRESHOLD,
            "overlap_threshold": cfg.MODEL.MASK_FORMER.TEST.OVERLAP_THRESHOLD,
            "metadata": MetadataCatalog.get(cfg.DATASETS.TRAIN[0]),
            "size_divisibility": cfg.MODEL.MASK_FORMER.SIZE_DIVISIBILITY,
            "sem_seg_postprocess_before_inference": True,
            "pixel_mean": cfg.MODEL.PIXEL_MEAN,
            "pixel_std": cfg.MODEL.PIXEL_STD,
            # video
            "num_frames": cfg.INPUT.SAMPLING_FRAME_NUM,
            "window_inference": cfg.MODEL.MASK_FORMER.TEST.WINDOW_INFERENCE
        }

    @property
    def device(self):
        return self.pixel_mean.device

    def forward(self, batched_inputs):
        """
        Args:
            batched_inputs: a list, batched outputs of :class:`DatasetMapper`.
                Each item in the list contains the inputs for one image.
                For now, each item in the list is a dict that contains:
                   * "image": Tensor, image in (C, H, W) format.
                   * "instances": per-region ground truth
                   * Other information that's included in the original dicts, such as:
                     "height", "width" (int): the output resolution of the model (may be different
                     from input resolution), used in inference.
        Returns:
            list[dict]:
                each dict has the results for one image. The dict contains the following keys:

                * "sem_seg":
                    A Tensor that represents the
                    per-pixel segmentation prediced by the head.
                    The prediction has shape KxHxW that represents the logits of
                    each class for each pixel.
                * "panoptic_seg":
                    A tuple that represent panoptic output
                    panoptic_seg (Tensor): of shape (height, width) where the values are ids for each segment.
                    segments_info (list[dict]): Describe each segment in `panoptic_seg`.
                        Each dict contains keys "id", "category_id", "isthing".
        """
        images = []
        for video in batched_inputs:
            for frame in video["image"]:
                images.append(frame.to(self.device))
        images = [(x - self.pixel_mean) / self.pixel_std for x in images]
        images = ImageList.from_tensors(images, self.size_divisibility) # BT x #sample x C x H x W

        if not self.training and self.window_inference:
                outputs = self.run_window_inference(images.tensor)
        else:
            features = self.backbone(images.tensor[:,0])
            flip_features = self.backbone(images.tensor[:,1])
            outputs = self.sem_seg_head(features)
            if not self.training:
<<<<<<< HEAD
                appearance_embds, _ = self.extractor((features['res2'], flip_features['res2']), outputs['pred_masks'])
                outputs['pred_appearances'] = appearance_embds
            
=======
                appearance_embds, _ = self.extractor(features['res2'], einops.rearrange(outputs['pred_masks'], 'b q t h w -> (b t) q () h w'))
                outputs['pred_appearances'] = appearance_embds
>>>>>>> 27f1d85b

        if self.training:
            # mask classification target
            targets = self.prepare_targets(batched_inputs, images)

            outputs, targets = self.frame_decoder_loss_reshape(outputs, targets)

            indices = []
            for pred_embds in outputs['pred_embds']:
                indice = self.match_from_embds_train(pred_embds[:,0].transpose(0,1), pred_embds[:,1].transpose(0,1))
                indices.append(indice)

            _, loss_appearance_embds = self.extractor(features['res2'], outputs['pred_masks'], indices)
            # outputs['pred_appearance'] = appearance_embds

            # bipartite matching-based loss
            losses = self.criterion(outputs, targets)

            for k in list(losses.keys()):
                if k in self.criterion.weight_dict:
                    losses[k] *= self.criterion.weight_dict[k]
                else:
                    # remove this loss if not specified in `weight_dict`
                    losses.pop(k)
            losses.update(loss_appearance_embds)
            return losses
        else:
            outputs = self.post_processing(outputs)

            mask_cls_results = outputs["pred_logits"]
            mask_pred_results = outputs["pred_masks"]

            mask_cls_result = mask_cls_results[0]
            mask_pred_result = mask_pred_results[0]
            first_resize_size = (images.tensor.shape[-2], images.tensor.shape[-1])

            input_per_image = batched_inputs[0]
            image_size = images.image_sizes[0]  # image size without padding after data augmentation

            height = input_per_image.get("height", image_size[0])  # raw image size before data augmentation
            width = input_per_image.get("width", image_size[1])

            return retry_if_cuda_oom(self.inference_video)(mask_cls_result, mask_pred_result, image_size, height, width, first_resize_size)

    def frame_decoder_loss_reshape(self, outputs, targets):
        outputs['pred_masks'] = einops.rearrange(outputs['pred_masks'], 'b q t h w -> (b t) q () h w')
        outputs['pred_logits'] = einops.rearrange(outputs['pred_logits'], 'b t q c -> (b t) q c')
        if 'aux_outputs' in outputs:
            for i in range(len(outputs['aux_outputs'])):
                outputs['aux_outputs'][i]['pred_masks'] = einops.rearrange(
                    outputs['aux_outputs'][i]['pred_masks'], 'b q t h w -> (b t) q () h w'
                )
                outputs['aux_outputs'][i]['pred_logits'] = einops.rearrange(
                    outputs['aux_outputs'][i]['pred_logits'], 'b t q c -> (b t) q c'
                )

        gt_instances = []
        for targets_per_video in targets:
            # labels: N (num instances)
            # ids: N, num_labeled_frames
            # masks: N, num_labeled_frames, H, W
            num_labeled_frames = targets_per_video['ids'].shape[1]
            for f in range(num_labeled_frames):
                labels = targets_per_video['labels']
                ids = targets_per_video['ids'][:, [f]]
                masks = targets_per_video['masks'][:, [f], :, :]
                gt_instances.append({"labels": labels, "ids": ids, "masks": masks})

        return outputs, gt_instances
    
    def match_from_embds_train(self, tgt_embds, cur_embds):
        cur_embds = cur_embds / cur_embds.norm(dim=1)[:, None]
        tgt_embds = tgt_embds / tgt_embds.norm(dim=1)[:, None]
        cos_sim = torch.mm(cur_embds.detach(), tgt_embds.detach().transpose(0,1))

        cost_embd = (1 - cos_sim)

        C = 1.0 * cost_embd
        C = C.cpu()

        indices = linear_sum_assignment(C.transpose(0, 1))  # target x current
        indices = indices[1]  # permutation that makes current aligns to target

        return indices

    def match_from_embds(self, tgt, cur):
        tgt_embds, tgt_appearances = tgt
        cur_embds, cur_appearances = cur

        cur_embds = cur_embds / cur_embds.norm(dim=1)[:, None]
        tgt_embds = tgt_embds / tgt_embds.norm(dim=1)[:, None]
        cos_sim = torch.mm(cur_embds, tgt_embds.transpose(0,1))

        cur_appearances = cur_appearances / cur_appearances.norm(dim=1)[:, None]
        tgt_appearances = tgt_appearances / tgt_appearances.norm(dim=1)[:, None]
        cos_sim_appearance = torch.mm(cur_appearances, tgt_appearances.transpose(0,1))

        alpha = 0.0

        cost_embd = (1 - cos_sim) * alpha + (1 - cos_sim_appearance) * (1 - alpha)

        C = 1.0 * cost_embd
        C = C.cpu()

        indices = linear_sum_assignment(C.transpose(0, 1))  # target x current
        indices = indices[1]  # permutation that makes current aligns to target

        return indices

    def post_processing(self, outputs):
        pred_logits, pred_masks, pred_embds, pred_appearances = \
            outputs['pred_logits'], outputs['pred_masks'], outputs['pred_embds'], outputs['pred_appearances']

        # pred_logits: 1 t q c
        # pred_masks: 1 q t h w
        pred_logits = pred_logits[0]
        pred_masks = einops.rearrange(pred_masks[0], 'q t h w -> t q h w')
        pred_embds = einops.rearrange(pred_embds[0], 'c t q -> t q c')
        pred_appearances = pred_appearances[0]

        pred_logits = list(torch.unbind(pred_logits))
        pred_masks = list(torch.unbind(pred_masks))
        pred_embds = list(torch.unbind(pred_embds))
        pred_appearances = list(torch.unbind(pred_appearances))

        out_logits = []
        out_masks = []
        out_embds = []
        out_appearances = []
        out_logits.append(pred_logits[0])
        out_masks.append(pred_masks[0])
        out_embds.append(pred_embds[0])
        out_appearances.append(pred_appearances[0])

        for i in range(1, len(pred_logits)):
            prev = out_embds[-1], out_appearances[-1]
            cur = pred_embds[i], pred_appearances[i]
            indices = self.match_from_embds(prev, cur)

            out_logits.append(pred_logits[i][indices, :])
            out_masks.append(pred_masks[i][indices, :, :])
            out_embds.append(pred_embds[i][indices, :])

        out_logits = sum(out_logits)/len(out_logits)
        out_masks = torch.stack(out_masks, dim=1)  # q h w -> q t h w

        out_logits = out_logits.unsqueeze(0)
        out_masks = out_masks.unsqueeze(0)

        outputs['pred_logits'] = out_logits
        outputs['pred_masks'] = out_masks

        return outputs

    def run_window_inference(self, images_tensor, window_size=30):
        iters = len(images_tensor) // window_size
        if len(images_tensor) % window_size != 0:
            iters += 1
        out_list = []
        for i in range(iters):
            start_idx = i * window_size
            end_idx = (i+1) * window_size

            features = self.backbone(images_tensor[start_idx:end_idx])
            out = self.sem_seg_head(features)
            appearance_embds, _ = self.extractor(features['res2'], out['pred_masks'])
            out['pred_appearances'] = appearance_embds
            del features['res2'], features['res3'], features['res4'], features['res5']
            for j in range(len(out['aux_outputs'])):
                del out['aux_outputs'][j]['pred_masks'], out['aux_outputs'][j]['pred_logits']
            out_list.append(out)

        # merge outputs
        outputs = {}
        outputs['pred_logits'] = torch.cat([x['pred_logits'] for x in out_list], dim=1).detach()
        outputs['pred_masks'] = torch.cat([x['pred_masks'] for x in out_list], dim=2).detach()
        outputs['pred_embds'] = torch.cat([x['pred_embds'] for x in out_list], dim=2).detach()
        outputs['pred_appearances'] = torch.cat([x['pred_appearances'] for x in out_list], dim=1).detach()

        return outputs

    def prepare_targets(self, targets, images):
        h_pad, w_pad = images.tensor.shape[-2:]
        gt_instances = []
        for targets_per_video in targets:
            _num_instance = len(targets_per_video["instances"][0])
            mask_shape = [_num_instance, self.num_frames, h_pad, w_pad]
            gt_masks_per_video = torch.zeros(mask_shape, dtype=torch.bool, device=self.device)

            gt_ids_per_video = []
            for f_i, targets_per_frame in enumerate(targets_per_video["instances"]):
                targets_per_frame = targets_per_frame.to(self.device)
                h, w = targets_per_frame.image_size

                gt_ids_per_video.append(targets_per_frame.gt_ids[:, None])
                gt_masks_per_video[:, f_i, :h, :w] = targets_per_frame.gt_masks.tensor

            gt_ids_per_video = torch.cat(gt_ids_per_video, dim=1)
            valid_idx = (gt_ids_per_video != -1).any(dim=-1)

            gt_classes_per_video = targets_per_frame.gt_classes[valid_idx]          # N,
            gt_ids_per_video = gt_ids_per_video[valid_idx]                          # N, num_frames

            gt_instances.append({"labels": gt_classes_per_video, "ids": gt_ids_per_video})
            gt_masks_per_video = gt_masks_per_video[valid_idx].float()          # N, num_frames, H, W
            gt_instances[-1].update({"masks": gt_masks_per_video})

        return gt_instances

    def inference_video(self, pred_cls, pred_masks, img_size, output_height, output_width, first_resize_size):
        if len(pred_cls) > 0:
            scores = F.softmax(pred_cls, dim=-1)[:, :-1]
            labels = torch.arange(self.sem_seg_head.num_classes, device=self.device).unsqueeze(0).repeat(self.num_queries, 1).flatten(0, 1)
            # keep top-10 predictions
            scores_per_image, topk_indices = scores.flatten(0, 1).topk(10, sorted=False)
            labels_per_image = labels[topk_indices]
            topk_indices = topk_indices // self.sem_seg_head.num_classes
            pred_masks = pred_masks[topk_indices]

            pred_masks = F.interpolate(
                pred_masks, size=first_resize_size, mode="bilinear", align_corners=False
            )

            pred_masks = pred_masks[:, :, : img_size[0], : img_size[1]]
            pred_masks = F.interpolate(
                pred_masks, size=(output_height, output_width), mode="bilinear", align_corners=False
            )

            masks = pred_masks > 0.

            out_scores = scores_per_image.tolist()
            out_labels = labels_per_image.tolist()
            out_masks = [m for m in masks.cpu()]
        else:
            out_scores = []
            out_labels = []
            out_masks = []

        video_output = {
            "image_size": (output_height, output_width),
            "pred_scores": out_scores,
            "pred_labels": out_labels,
            "pred_masks": out_masks,
        }

        return video_output<|MERGE_RESOLUTION|>--- conflicted
+++ resolved
@@ -209,14 +209,9 @@
             flip_features = self.backbone(images.tensor[:,1])
             outputs = self.sem_seg_head(features)
             if not self.training:
-<<<<<<< HEAD
                 appearance_embds, _ = self.extractor((features['res2'], flip_features['res2']), outputs['pred_masks'])
                 outputs['pred_appearances'] = appearance_embds
             
-=======
-                appearance_embds, _ = self.extractor(features['res2'], einops.rearrange(outputs['pred_masks'], 'b q t h w -> (b t) q () h w'))
-                outputs['pred_appearances'] = appearance_embds
->>>>>>> 27f1d85b
 
         if self.training:
             # mask classification target
